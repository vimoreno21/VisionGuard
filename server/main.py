--- conflicted
+++ resolved
@@ -7,14 +7,11 @@
 import os, shutil, uvicorn
 import asyncio, json
 import traceback
-<<<<<<< HEAD
 from typing import Optional, Dict
 from fastapi.responses import StreamingResponse
 import cv2
 import time
 from video_stream import add_video_routes, start_video_stream
-=======
->>>>>>> b1a4264f
 
 # Load environment variables from a .env file (if available)
 load_dotenv()
@@ -29,7 +26,6 @@
 templates = Jinja2Templates(directory="templates")
 
 DATABASE_ROOT = os.getenv("DATABASE_ROOT")
-<<<<<<< HEAD
 
 class Person(BaseModel):
     id: int = Field(..., alias='id')  
@@ -67,10 +63,6 @@
         traceback.print_exc()
         return {"error": str(e)}, 500
 
-=======
-API_URL = os.getenv("API_URL")
-PEOPLE_INSIDE_FILE = os.getenv("PEOPLE_INSIDE_FILE")
->>>>>>> b1a4264f
 
 # In-memory list (or switch to a DB later)
 CURRENT_PEOPLE = []
@@ -130,11 +122,7 @@
 
 @app.get("/api/current_people")
 def get_current_people():
-<<<<<<< HEAD
     return {"people": [p.model_dump() for p in CURRENT_PEOPLE]}
-=======
-    return {"people": [p.dict() for p in CURRENT_PEOPLE]}
->>>>>>> b1a4264f
 
 
 @app.get("/api/person/{person_name}/images")
