from fastapi import FastAPI, HTTPException, UploadFile, File, Body, Request, Form
from fastapi.responses import FileResponse, HTMLResponse, RedirectResponse
from fastapi.staticfiles import StaticFiles
from fastapi.templating import Jinja2Templates
from pydantic import BaseModel, Field
from dotenv import load_dotenv
import os, shutil, uvicorn
import asyncio, json
import traceback
import subprocess
from typing import Optional, Dict
from fastapi.responses import StreamingResponse
from datetime import timedelta
import cv2
from utils.helper import load_metadata, sanitize_filename, get_public_url, get_unique_filename
from utils.video_stream import add_video_routes, start_video_stream, get_rtsp_url
from utils.supabase_client import supabase, SUPABASE_BUCKET, SUPABASE_URL
import io
# Import authentication modules
# from auth import (
#     Token, authenticate_user, create_access_token, 
#     get_current_active_user, ACCESS_TOKEN_EXPIRE_MINUTES
# )

# Load environment variables from a .env file (if available)
load_dotenv()

app = FastAPI()

# In-memory list (or switch to a DB later)
CURRENT_PEOPLE = []

# Mount static files and set up templates
app.mount("/static", StaticFiles(directory="static"), name="static")
templates = Jinja2Templates(directory="templates")
templates.env.globals["get_public_url"] = get_public_url

class Person(BaseModel):
    id: int = Field(..., alias='id')  
    name: str
    face_image: Optional[str] = None

# Add video routes to the app
add_video_routes(app)

# Initialize video stream at module level
video_thread = start_video_stream()

@app.post("/api/update_people_batch")
def update_people_batch(data: dict = Body(...)):
    global CURRENT_PEOPLE
    try:
        incoming_people = [Person(**p) for p in data.get("people", [])]

        # Build a dictionary keyed by ID to automatically deduplicate.
        # Also skip adding a new person if the name (when not "Unknown") is already present.
        people_dict: Dict[int, Person] = {}
        for p in incoming_people:
            if p.name != "Unknown" and any(existing.name == p.name for existing in people_dict.values()):
                continue  # Skip adding duplicate names.
            people_dict[p.id] = p

        # Update global list with deduplicated people.
        CURRENT_PEOPLE = list(people_dict.values())

        return {"status": "ok", "people_tracked": [p.model_dump() for p in CURRENT_PEOPLE]}
    except Exception as e:
        traceback.print_exc()
        return {"error": str(e)}, 500

@app.get("/api/supabase/persons")
async def list_persons_supabase():
    metadata = load_metadata()

<<<<<<< HEAD
@app.get("/api/supabase/persons")
async def list_persons_supabase():
    metadata = load_metadata()

=======
>>>>>>> f14b32d7
    # Construct full public URLs
    people = {}
    for person, images in metadata.items():
        people[person] = [
            f"{os.getenv('SUPABASE_URL')}/storage/v1/object/public/{SUPABASE_BUCKET}/{img}"
            for img in images
        ]
    return {"persons": people}


@app.get("/api/current_people")
def get_current_people():
    is_secure = all(p.name != "Unknown" for p in CURRENT_PEOPLE)
    system_status = "secure" if is_secure else "not secure"
    return {
        "people": [p.model_dump() for p in CURRENT_PEOPLE],
        "system_status": system_status
    }
<<<<<<< HEAD


=======


>>>>>>> f14b32d7
# deleting an image
@app.post("/api/person/{person_name}/delete/{filename}")
async def delete_image(person_name: str, filename: str):
    file_path = filename

    # Delete file from Supabase
    supabase.storage.from_(SUPABASE_BUCKET).remove([file_path])

    # Update metadata
    metadata = load_metadata()
    if person_name in metadata and filename in metadata[person_name]:
        metadata[person_name].remove(filename)

        # Re-upload updated metadata
        updated = json.dumps(metadata).encode("utf-8")
        supabase.storage.from_(SUPABASE_BUCKET).update("metadata.json", updated)
<<<<<<< HEAD

    return RedirectResponse(
        url=f"/allowed_access?person={person_name}&message=Deleted+{filename}&success=true",
        status_code=303
    )


=======

    return RedirectResponse(
        url=f"/allowed_access?person={person_name}&message=Deleted+{filename}&success=true",
        status_code=303
    )


>>>>>>> f14b32d7
# deleting a person
@app.post("/api/person/{person_name}/delete")
async def delete_person(person_name: str):
    metadata = load_metadata()
    if person_name not in metadata:
        raise HTTPException(status_code=404, detail="Person not found")

    # Delete all images
    file_list = metadata[person_name]
    supabase.storage.from_(SUPABASE_BUCKET).remove(file_list)

    # Remove from metadata
    del metadata[person_name]
    updated = json.dumps(metadata).encode("utf-8")
    supabase.storage.from_(SUPABASE_BUCKET).update("metadata.json", updated)

    return RedirectResponse(
        url=f"/allowed_access?message=Deleted+{person_name}&success=true",
        status_code=303
    )


# --- UI Endpoints ---

# Dashboard page
@app.get("/", response_class=HTMLResponse)
async def dashboard(request: Request):
    metadata = load_metadata()  # Same helper you use elsewhere
    current_people = [p.model_dump() for p in CURRENT_PEOPLE]
    persons = []
    print("Metadata loaded:", metadata)

    for person, image_filenames in metadata.items():
        image_list = []
        for filename in image_filenames:
            image_url = f"{SUPABASE_URL}/storage/v1/object/public/{SUPABASE_BUCKET}/{filename}"
            image_list.append({"filename": filename, "url": image_url})

        thumbnail = image_list[0]["url"] if image_list else "/static/images/default.jpg"

        persons.append({
            "name": person,
            "thumbnail": thumbnail,
            "images": image_list
        })

    return templates.TemplateResponse("dashboard.html", {
        "request": request,
        "persons": persons,
        "current_people": current_people,
    })


# Upload page (GET shows the form)
@app.get("/upload", response_class=HTMLResponse)
async def upload_page(request: Request):
    return templates.TemplateResponse("upload.html", {"request": request})


# Upload page (POST handles the form submission)
@app.post("/upload", response_class=HTMLResponse)
async def handle_upload(
    request: Request,
    person_name: str = Form(...),
    file: UploadFile = File(...)
):
    metadata = load_metadata()
    existing_files = [img for imgs in metadata.values() for img in imgs]

    filename = sanitize_filename(f"{person_name}_{file.filename}")
    filename = get_unique_filename(filename, existing_files)
    content = await file.read()

    # Upload image
    supabase.storage.from_(SUPABASE_BUCKET).upload(filename, content)

    # Download and update metadata.json
    metadata = load_metadata()

    if person_name not in metadata:
        metadata[person_name] = []
    metadata[person_name].append(filename)

    supabase.storage.from_(SUPABASE_BUCKET).update(
        "metadata.json", json.dumps(metadata).encode()
    )

    return RedirectResponse(url="/", status_code=303)


# Alerts page
@app.get("/alerts", response_class=HTMLResponse)
async def alerts_page(request: Request):
    # Replace with actual alert logic; here's dummy data for illustration
    alerts = [{"timestamp": "2023-04-01 12:00", "message": "Unknown person detected", "thumbnail": "/static/images/unknown1.jpg"}]
    return templates.TemplateResponse("alerts.html", {"request": request, "alerts": alerts})


# Current Access page
@app.get("/current-access", response_class=HTMLResponse)
async def current_access_page(request: Request):
    message = request.query_params.get("message", "")
    success = request.query_params.get("success", "true").lower() == "true"

    metadata = load_metadata()  # From your shared helper
    persons = []

    for person, image_filenames in metadata.items():
        image_list = []
        for filename in image_filenames:
            full_url = f"{SUPABASE_URL}/storage/v1/object/public/{SUPABASE_BUCKET}/{filename}"
            image_list.append({"filename": filename, "url": full_url})
        
        thumbnail_url = image_list[0]["url"] if image_list else "/static/images/default.jpg"

        persons.append({
            "name": person,
            "thumbnail": thumbnail_url,
            "images": image_list
        })

    return templates.TemplateResponse("current_access.html", {
        "request": request,
        "persons": persons,
        "message": message,
        "success": success
    })

@app.get("/allowed_access", response_class=HTMLResponse)
async def allowed_access(request: Request):
    selected = request.query_params.get("person")
    metadata = load_metadata()
    persons = []

    for person, image_filenames in metadata.items():
        thumbnail = f"{SUPABASE_URL}/storage/v1/object/public/{SUPABASE_BUCKET}/{image_filenames[0]}" if image_filenames else None
        persons.append({
            "name": person,
            "thumbnail": thumbnail,
            "images": image_filenames,
            "is_selected": (person == selected)
        })

    return templates.TemplateResponse("allowed_access.html", {
        "request": request,
        "persons": persons
    })


# --- Diagnostic Endpoints ---

@app.get("/debug/environment")
def debug_environment():
    """Return filtered environment information"""
    # Filter out sensitive information
    safe_env = {}
    for key, value in os.environ.items():
        if any(sensitive in key.lower() for sensitive in 
               ["password", "secret", "key", "token", "auth"]):
            safe_env[key] = "***REDACTED***"
        else:
            safe_env[key] = value
    
    return safe_env

@app.get("/debug/opencv")
def debug_opencv():
    """Return OpenCV and FFMPEG information"""
    try:
        import cv2
        
        # Check if FFMPEG is available
        ffmpeg_available = hasattr(cv2, "CAP_FFMPEG")
        
        # Try to get OpenCV build information
        build_info = cv2.getBuildInformation() if hasattr(cv2, "getBuildInformation") else "Not available"
        
        # Extract FFMPEG section from build info
        ffmpeg_section = "Not found"
        if "FFMPEG:" in build_info:
            start = build_info.find("FFMPEG:")
            end = build_info.find("\n\n", start)
            if end > start:
                ffmpeg_section = build_info[start:end]
        
        return {
            "opencv_version": cv2.__version__,
            "ffmpeg_available": ffmpeg_available,
            "ffmpeg_info": ffmpeg_section
        }
    except Exception as e:
        return {"error": str(e)}

@app.get("/debug/rtsp_test")
async def test_rtsp_connection():
    """Test RTSP connection and return detailed results"""
    url, masked_url = get_rtsp_url()
    
    try:
        # Test with OpenCV
        cap = cv2.VideoCapture(url, cv2.CAP_FFMPEG)
        opencv_success = cap.isOpened()
        
        if opencv_success:
            # Get stream properties
            width = int(cap.get(cv2.CAP_PROP_FRAME_WIDTH))
            height = int(cap.get(cv2.CAP_PROP_FRAME_HEIGHT))
            fps = cap.get(cv2.CAP_PROP_FPS)
            
            # Read one frame to confirm it works
            ret, frame = cap.read()
            frame_success = ret
            
            # Release the capture
            cap.release()
        else:
            width, height, fps, frame_success = None, None, None, False
        
        # Try with ffmpeg command line as fallback test
        try:
            # Run ffmpeg with a 3-second timeout
            ffmpeg_cmd = [
                'ffmpeg',
                '-loglevel', 'error',
                '-rtsp_transport', 'tcp',
                '-i', url,
                '-t', '1',  # Just capture 1 second
                '-f', 'null',
                '-'
            ]
            
            ffmpeg_process = subprocess.run(
                ffmpeg_cmd,
                stdout=subprocess.PIPE,
                stderr=subprocess.PIPE,
                timeout=3
            )
            
            ffmpeg_success = ffmpeg_process.returncode == 0
            ffmpeg_error = ffmpeg_process.stderr.decode('utf-8', errors='ignore')
        except (subprocess.SubprocessError, OSError) as e:
            ffmpeg_success = False
            ffmpeg_error = str(e)
        
        return {
            "url_tested": masked_url,
            "opencv_test": {
                "success": opencv_success,
                "width": width,
                "height": height,
                "fps": fps,
                "frame_read_success": frame_success
            },
            "ffmpeg_test": {
                "success": ffmpeg_success,
                "error": ffmpeg_error if not ffmpeg_success else None
            }
        }
    except Exception as e:
        import traceback
        return {
            "url_tested": masked_url,
            "error": str(e),
            "traceback": traceback.format_exc()
        }

if __name__ == '__main__':
    # Start the video streaming thread
    video_thread = start_video_stream()
    
    # Get port from environment or use 8000
    port = int(os.environ['PORT']) if 'PORT' in os.environ else 8000
    
    uvicorn.run(app, host="0.0.0.0", port=port)<|MERGE_RESOLUTION|>--- conflicted
+++ resolved
@@ -72,13 +72,10 @@
 async def list_persons_supabase():
     metadata = load_metadata()
 
-<<<<<<< HEAD
 @app.get("/api/supabase/persons")
 async def list_persons_supabase():
     metadata = load_metadata()
 
-=======
->>>>>>> f14b32d7
     # Construct full public URLs
     people = {}
     for person, images in metadata.items():
@@ -97,13 +94,7 @@
         "people": [p.model_dump() for p in CURRENT_PEOPLE],
         "system_status": system_status
     }
-<<<<<<< HEAD
-
-
-=======
-
-
->>>>>>> f14b32d7
+
 # deleting an image
 @app.post("/api/person/{person_name}/delete/{filename}")
 async def delete_image(person_name: str, filename: str):
@@ -120,23 +111,12 @@
         # Re-upload updated metadata
         updated = json.dumps(metadata).encode("utf-8")
         supabase.storage.from_(SUPABASE_BUCKET).update("metadata.json", updated)
-<<<<<<< HEAD
 
     return RedirectResponse(
         url=f"/allowed_access?person={person_name}&message=Deleted+{filename}&success=true",
         status_code=303
     )
 
-
-=======
-
-    return RedirectResponse(
-        url=f"/allowed_access?person={person_name}&message=Deleted+{filename}&success=true",
-        status_code=303
-    )
-
-
->>>>>>> f14b32d7
 # deleting a person
 @app.post("/api/person/{person_name}/delete")
 async def delete_person(person_name: str):
